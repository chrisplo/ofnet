/***
Copyright 2014 Cisco Systems Inc. All rights reserved.

Licensed under the Apache License, Version 2.0 (the "License");
you may not use this file except in compliance with the License.
You may obtain a copy of the License at
http://www.apache.org/licenses/LICENSE-2.0

Unless required by applicable law or agreed to in writing, software
distributed under the License is distributed on an "AS IS" BASIS,
WITHOUT WARRANTIES OR CONDITIONS OF ANY KIND, either express or implied.
See the License for the specific language governing permissions and
limitations under the License.
*/
package ofctrl

// This file implements the forwarding graph API for the table

import (
	"errors"

	"github.com/shaleman/libOpenflow/openflow13"

	log "github.com/Sirupsen/logrus"
)

// Fgraph table element
type Table struct {
	Switch  *OFSwitch
	TableId uint8
	flowDb  map[string]*Flow // database of flow entries
}

// Fgraph element type for table
func (self *Table) Type() string {
	return "table"
}

// instruction set for table element
func (self *Table) GetFlowInstr() openflow13.Instruction {
	return openflow13.NewInstrGotoTable(self.TableId)
}

// FIXME: global unique flow cookie
var globalFlowId uint64 = 1

// Create a new flow on the table
func (self *Table) NewFlow(match FlowMatch) (*Flow, error) {
	flow := new(Flow)
	flow.Table = self
	flow.Match = match
	flow.isInstalled = false
	flow.flowId = globalFlowId // FIXME: need a better id allocation
	globalFlowId += 1
	flow.flowActions = make([]*FlowAction, 0)

	log.Infof("Creating new flow for match: %+v", match)

	// See if the flow already exists
	flowKey := flow.flowKey()
<<<<<<< HEAD
	log.Infof(" new flow key for match: %+v", flowKey)

=======
>>>>>>> 9ec87d6c
	if self.flowDb[flowKey] != nil {
		log.Errorf("Flow %s already exists", flowKey)
		return nil, errors.New("Flow already exists")
	}

	log.Infof("Added flow: %s", flowKey)

	// Save it in DB. We dont install the flow till its next graph elem is set
	self.flowDb[flowKey] = flow

	return flow, nil
}

// Delete a flow from the table
func (self *Table) DeleteFlow(flowKey string) error {
	// first empty it and then delete it.
	self.flowDb[flowKey] = nil
	delete(self.flowDb, flowKey)

	log.Infof("Deleted flow: %s", flowKey)

	return nil
}

// Delete the table
func (self *Table) Delete() error {
	// FIXME: Delete the table
	return nil
}<|MERGE_RESOLUTION|>--- conflicted
+++ resolved
@@ -58,11 +58,7 @@
 
 	// See if the flow already exists
 	flowKey := flow.flowKey()
-<<<<<<< HEAD
-	log.Infof(" new flow key for match: %+v", flowKey)
 
-=======
->>>>>>> 9ec87d6c
 	if self.flowDb[flowKey] != nil {
 		log.Errorf("Flow %s already exists", flowKey)
 		return nil, errors.New("Flow already exists")
